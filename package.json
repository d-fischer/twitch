{
<<<<<<< HEAD
  "name": "twitch",
  "version": "1.3.6",
  "description": "Interact with Twitch's API.",
  "main": "lib",
  "types": "lib/index",
=======
  "workspaces": [
    "packages/*"
  ],
  "private": true,
  "name": "twitch-workspace",
>>>>>>> fc17fdc3
  "repository": "github:d-fischer/twitch",
  "author": "Daniel Fischer <fischer.daniel94@gmail.com>",
  "license": "MIT",
  "devDependencies": {
    "@d-fischer/documen.ts": "^0.4.9",
    "@types/node": "^8.0.19",
    "lerna": "^3.13.1",
    "rimraf": "^2.6.2",
    "tslint": "^5.11.0",
    "tslint-eslint-rules": "^4.1.1",
    "typescript": "~3.2.4"
  },
  "scripts": {
    "lint": "tslint --project .",
    "build": "lerna run build",
    "rebuild": "lerna run rebuild",
    "docs": "lerna run docs",
    "lerna": "lerna"
  }
}<|MERGE_RESOLUTION|>--- conflicted
+++ resolved
@@ -1,17 +1,9 @@
 {
-<<<<<<< HEAD
-  "name": "twitch",
-  "version": "1.3.6",
-  "description": "Interact with Twitch's API.",
-  "main": "lib",
-  "types": "lib/index",
-=======
   "workspaces": [
     "packages/*"
   ],
   "private": true,
   "name": "twitch-workspace",
->>>>>>> fc17fdc3
   "repository": "github:d-fischer/twitch",
   "author": "Daniel Fischer <fischer.daniel94@gmail.com>",
   "license": "MIT",
