{
  "workspaces": [
    "packages/*"
  ],
  "private": true,
  "name": "twitch-workspace",
  "repository": "github:d-fischer/twitch",
  "author": "Daniel Fischer <daniel@d-fischer.dev>",
  "license": "MIT",
  "devDependencies": {
    "@d-fischer/documen.ts": "^0.11.4",
<<<<<<< HEAD
    "@d-fischer/eslint-config": "^2.0.1",
=======
    "@d-fischer/eslint-config": "^2.0.6",
>>>>>>> 244bb3ca
    "@types/node": "^12.12.47",
    "electron": "^9.1.0",
    "eslint": "^7.4.0",
    "eslint-import-resolver-lerna": "^1.1.0",
    "husky": "^4.2.5",
    "lerna": "^3.22.1",
    "lint-staged": "^10.2.11",
    "prettier": "^2.0.5",
    "rimraf": "^3.0.0",
    "tsukuru": "^0.5.0",
    "typescript": "~4.0.2"
  },
  "scripts": {
    "lint": "eslint --ext js,ts packages",
    "prettier:check": "prettier --check 'packages/**'",
    "prettier:fix": "prettier --write 'packages/**'",
    "build": "lerna run build",
    "rebuild": "lerna run rebuild",
    "docs": "documen.ts",
    "lerna": "lerna"
  },
  "husky": {
    "hooks": {
      "pre-commit": "lint-staged"
    }
  },
  "lint-staged": {
    "*.{js,ts,css,json,md}": "prettier --write",
    "*.{js,ts}": "eslint --fix"
  }
}<|MERGE_RESOLUTION|>--- conflicted
+++ resolved
@@ -9,11 +9,7 @@
   "license": "MIT",
   "devDependencies": {
     "@d-fischer/documen.ts": "^0.11.4",
-<<<<<<< HEAD
-    "@d-fischer/eslint-config": "^2.0.1",
-=======
     "@d-fischer/eslint-config": "^2.0.6",
->>>>>>> 244bb3ca
     "@types/node": "^12.12.47",
     "electron": "^9.1.0",
     "eslint": "^7.4.0",
