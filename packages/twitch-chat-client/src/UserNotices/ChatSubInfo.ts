/**
 * Information about a subscription.
 */
export default interface ChatSubInfo {
	/**
	 * The user ID of the subscribing user.
	 */
	userId: string;

	/**
	 * The display name of the subscribing user.
	 */
	displayName: string;

	/**
	 * The plan ID of the subscription.
	 *
	 * Tier 1, 2, 3 are '1000', '2000', '3000' respectively, and a Twitch Prime subscription is called 'Prime'.
	 */
	plan: string;

	/**
	 * The plan name of the subscription.
	 */
	planName: string;

	/**
	 * Whether the subscription was "paid" for with Twitch Prime.
	 */
	isPrime: boolean;

	/**
	 * The number of total months of subscriptions for the channel.
	 */
	months: number;

	/**
	 * The number of consecutive months of subscriptions for the channel.
	 *
	 * Will not be sent if the user resubscribing does not choose to.
	 */
	streak?: number;

	/**
	 * The message that was sent with the subscription.
	 */
	message?: string;
}

/**
 * Information about a subscription that was gifted.
 *
 * @inheritDoc
 */
export interface ChatSubGiftInfo extends ChatSubInfo {
	/**
	 * The name of the user that gifted the subscription.
	 */
	gifter?: string;

	/**
	 * The user ID of the user that gifted the subscription.
	 */
	gifterUserId?: string;

	/**
	 * The display name of the user that gifted the subscription.
	 */
	gifterDisplayName?: string;

	/**
	 * The number of subscriptions the gifting user has already gifted in total.
	 */
	gifterGiftCount?: number;
}

/**
 * Information about a subscription that was upgraded from a Prime subscription.
 */
export interface ChatSubUpgradeInfo {
	/**
	 * The user ID of the subscribing user.
	 */
	userId: string;

	/**
	 * The display name of the subscribing user.
	 */
	displayName: string;

	/**
	 * The plan ID of the subscription.
	 *
	 * Tier 1, 2, 3 are '1000', '2000', '3000' respectively, and a Twitch Prime subscription is called 'Prime'.
	 */
	plan: string;
}

/**
 * Information about a subscription that was upgraded from a gift.
 *
 * @inheritDoc
 */
export interface ChatSubGiftUpgradeInfo extends ChatSubUpgradeInfo {
	/**
	 * The name of the user that gifted the original subscription.
	 */
	gifter: string;

	/**
	 * The display name of the user that gifted the original subscription.
	 */
	gifterDisplayName: string;
}

/**
 * Information about a subsription extension.
<<<<<<< HEAD
 *
 * @inheritDoc
=======
>>>>>>> 6c5ca32e
 */
export interface ChatSubExtendInfo {
	/**
	 * The user ID of the subscribing user.
	 */
	userId: string;

	/**
	 * The display name of the subscribing user.
	 */
	displayName: string;

	/**
	 * The plan ID of the subscription.
	 *
	 * Tier 1, 2, 3 are '1000', '2000', '3000' respectively, and a Twitch Prime subscription is called 'Prime'.
	 */
	plan: string;

	/**
	 * The number of total months of subscriptions for the channel.
	 */
	months: number;

	/**
	 * The month when the subscription will now end.
	 *
	 * 1 corresponds to January, and 12 means December.
	 */
	endMonth: number;
}<|MERGE_RESOLUTION|>--- conflicted
+++ resolved
@@ -115,11 +115,6 @@
 
 /**
  * Information about a subsription extension.
-<<<<<<< HEAD
- *
- * @inheritDoc
-=======
->>>>>>> 6c5ca32e
  */
 export interface ChatSubExtendInfo {
 	/**
