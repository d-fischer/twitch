{
  "name": "twitch",
  "version": "4.4.3",
  "description": "Interact with Twitch's API.",
  "keywords": [
    "twitch",
    "api",
    "stream",
    "kraken",
    "helix",
    "chatters",
    "bot"
  ],
  "sideEffects": false,
  "main": "lib",
  "types": "lib",
  "exports": {
    ".": {
      "require": "./lib/index.js",
      "import": "./es/index.mjs"
    }
  },
  "repository": {
    "type": "git",
    "url": "https://github.com/d-fischer/twitch.git",
    "directory": "packages/twitch"
  },
  "homepage": "https://d-fischer.github.io/twitch",
  "author": "Daniel Fischer <daniel@d-fischer.dev>",
  "funding": "https://github.com/sponsors/d-fischer",
  "license": "MIT",
  "dependencies": {
    "@d-fischer/cache-decorators": "^2.1.1",
    "@d-fischer/logger": "^3.1.0",
    "@d-fischer/rate-limiter": "^0.4.2",
    "@d-fischer/shared-utils": "^3.0.1",
    "top-package": "^1.0.0",
    "tslib": "^2.0.3",
<<<<<<< HEAD
    "twitch-api-call": "^4.4.3",
    "twitch-auth": "^4.4.3",
    "twitch-common": "^4.4.3"
=======
    "twitch-api-call": "^4.4.0",
    "twitch-common": "^4.4.0"
>>>>>>> 9a9f71e4
  },
  "peerDependencies": {
    "twitch-auth": "^4.4.0"
  },
  "devDependencies": {
    "twitch-auth": "^4.4.0"
  },
  "files": [
    "LICENSE",
    "README.md",
    "lib",
    "es",
    "scripts/npm"
  ],
  "scripts": {
    "build": "tsukuru",
    "rebuild": "tsukuru --clean"
  }
}<|MERGE_RESOLUTION|>--- conflicted
+++ resolved
@@ -36,14 +36,9 @@
     "@d-fischer/shared-utils": "^3.0.1",
     "top-package": "^1.0.0",
     "tslib": "^2.0.3",
-<<<<<<< HEAD
     "twitch-api-call": "^4.4.3",
     "twitch-auth": "^4.4.3",
     "twitch-common": "^4.4.3"
-=======
-    "twitch-api-call": "^4.4.0",
-    "twitch-common": "^4.4.0"
->>>>>>> 9a9f71e4
   },
   "peerDependencies": {
     "twitch-auth": "^4.4.0"
